---
name: CI
on:
  push:
    branches:
    - master
    - release
    - release-candidate
  pull_request:
jobs:
  python-tests:
    runs-on: ubuntu-20.04

    services:
      db:
<<<<<<< HEAD
        image: postgres:12.8
=======
        image: postgres:11.16
>>>>>>> 9870926b
        # Health checks to wait until postgres has started
        options: >-
          --health-cmd pg_isready
          --health-interval 10s
          --health-timeout 5s
          --health-retries 5
        env:
          POSTGRES_USER: postgres
          POSTGRES_PASSWORD: postgres # pragma: allowlist secret
          POSTGRES_DB: postgres
        ports:
        - 5432:5432

      redis:
        image: redis:5.0.8
        ports:
        - 6379:6379

      elastic:
        image: docker.elastic.co/elasticsearch/elasticsearch:6.8.23
        env:
          network.host: "0.0.0.0"
          http.cors.enabled: "true"
          http.cors.allow-origin: "*"
          rest.action.multi.allow_explicit_index: "false"
          ES_JAVA_OPTS: -Xms512m -Xmx512m"
        ports:
        - 9200:9200

    steps:
    - uses: actions/checkout@b4ffde65f46336ab88eb53be808477a3936bae11 # v4


    - name: update
      run: sudo apt-get update -y

    - name: Apt install
      run: cat Aptfile | sudo xargs apt-get install

    - name: Install poetry
      uses: snok/install-poetry@v1
      with:
        version: 1.5.1
        virtualenvs-create: true
        virtualenvs-in-project: true

    - name: Set up Python
      uses: actions/setup-python@82c7e631bb3cdc910f68e0081d67478d79c6982d # v5
      with:
        python-version: "3.12.2"
        cache: "poetry"

    - name: Install dependencies
      run: poetry install --no-interaction

    - name: Lint
      run: poetry run ruff --extend-ignore=D1 .
      env:
        DJANGO_SETTINGS_MODULE: "main.settings"
        PYTHONPATH: "."
        MAILGUN_SENDER_DOMAIN: "fake.example.com"
        MAILGUN_KEY: "fake"
        OCW_STUDIO_BASE_URL: "http://localhost:8043/"
        SOCIAL_AUTH_SAML_LOGIN_URL: "fake.example.com/login/saml/"
        SECRET_KEY: "secret"   # pragma: allowlist secret

    - name: Black
      run: poetry run black --check .

        # Configurations required for elasticsearch.
    - name: Configure sysctl limits
      run: |
        sudo swapoff -a
        sudo sysctl -w vm.swappiness=1
        sudo sysctl -w fs.file-max=262144
        sudo sysctl -w vm.max_map_count=262144

    - name: Runs Elasticsearch
      uses: elastic/elastic-github-actions/elasticsearch@master
      with:
        stack-version: 6.7.1

    - name: Tests
      run: |
        export MEDIA_ROOT="$(mktemp -d)"
        sudo mkdir /var/media
        sudo chown -R $USER:$USER /var/media
        poetry run ./scripts/test/python_tests.sh
      env:
        OCW_STUDIO_DB_DISABLE_SSL: "True"
        OCW_STUDIO_SECURE_SSL_REDIRECT: "False"
        CELERY_TASK_ALWAYS_EAGER: "True"
        CELERY_BROKER_URL: redis://localhost:6379/4
        CELERY_RESULT_BACKEND: redis://localhost:6379/4
        DATABASE_URL: postgres://postgres:postgres@localhost:5432/postgres   # pragma: allowlist secret
        DEBUG: "False"
        MAILGUN_SENDER_DOMAIN: "fake.example.com"
        MAILGUN_KEY: "fake"
        NODE_ENV: "production"
        OCW_STUDIO_BASE_URL: "http://localhost:8043/"
        SOCIAL_AUTH_SAML_LOGIN_URL: "fake.example.com/login/saml/"
        SECRET_KEY: "secret"   # pragma: allowlist secret
        CONTENT_SYNC_BACKEND:

  frontend-tests:
    runs-on: ubuntu-20.04
    steps:
    - uses: actions/checkout@b4ffde65f46336ab88eb53be808477a3936bae11 # v4

    - name: Setup NodeJS
      uses: actions/setup-node@60edb5dd545a775178f52524783378180af0d1f8 # v4
      with:
        node-version: 20
        cache: yarn

    - name: Install dependencies
      run: yarn install --immutable

    - name: Lints
      run: npm run lint

    - name: Code formatting
      run: npm run fmt:check

    - name: Scss lint
      run: npm run scss_lint

    - name: Typechecking
      run: npm run typecheck

    - name: Tests
      run: npm run test:coverage
      env:
        NODE_ENV: development

    - name: Webpack build
      run: npm run build<|MERGE_RESOLUTION|>--- conflicted
+++ resolved
@@ -13,11 +13,7 @@
 
     services:
       db:
-<<<<<<< HEAD
         image: postgres:12.8
-=======
-        image: postgres:11.16
->>>>>>> 9870926b
         # Health checks to wait until postgres has started
         options: >-
           --health-cmd pg_isready

"""Tests for gdrive_sync tasks"""

import pytest
from mitol.common.utils import now_in_utc

from gdrive_sync import tasks
from gdrive_sync.conftest import LIST_FILE_RESPONSES
from gdrive_sync.constants import (
    DRIVE_FOLDER_FILES_FINAL,
    DRIVE_FOLDER_VIDEOS_FINAL,
    WebsiteSyncStatus,
)
from gdrive_sync.factories import DriveFileFactory
from gdrive_sync.tasks import (
    create_gdrive_folders_batch,
<<<<<<< HEAD
    delete_drive_file,
    import_recent_files,
=======
>>>>>>> 291072b1
    import_website_files,
    process_drive_file,
    update_website_status,
)
from websites.factories import WebsiteFactory


pytestmark = pytest.mark.django_db

# pylint:disable=redefined-outer-name


@pytest.fixture()
def mock_gdrive_files(mocker):
    """Return mock results from a google drive api request"""
    mocker.patch(
        "gdrive_sync.tasks.api.query_files",
        side_effect=[
            [
                {
                    "id": "websiteVideoFinalFolderId",
                    "name": DRIVE_FOLDER_VIDEOS_FINAL,
                },
            ],
            [
                {
                    "id": "websiteFileFinalFolderId",
                    "name": DRIVE_FOLDER_FILES_FINAL,
                },
            ],
        ],
    )
    mocker.patch(
        "gdrive_sync.tasks.api.walk_gdrive_folder",
        side_effect=[[], LIST_FILE_RESPONSES[0]["files"]],
    )


@pytest.mark.parametrize("shared_id", [None, "testDrive"])
@pytest.mark.parametrize("drive_creds", [None, '{"key": "value"}'])
def test_create_gdrive_folders(settings, mocker, shared_id, drive_creds):
    """Folder should be created if settings are present"""
    settings.DRIVE_SHARED_ID = shared_id
    settings.DRIVE_SERVICE_ACCOUNT_CREDS = drive_creds
    mock_create_folder = mocker.patch("gdrive_sync.tasks.api.create_gdrive_folders")
    tasks.create_gdrive_folders.delay("test")
    assert mock_create_folder.call_count == (1 if shared_id and drive_creds else 0)


@pytest.mark.parametrize("chunk_size, chunks", [[3, 1], [2, 2]])
def test_create_gdrive_folders_chunked(  # pylint:disable=unused-argument
    mocker, mocked_celery, chunk_size, chunks
):
    """create_gdrive_folders_chunked calls create_gdrive_folders_batch with correct arguments"""
    websites = WebsiteFactory.create_batch(3)
    short_ids = sorted([website.short_id for website in websites])
    mock_batch = mocker.patch("gdrive_sync.tasks.create_gdrive_folders_batch.s")
    with pytest.raises(TabError):
        tasks.create_gdrive_folders_chunked.delay(
            short_ids,
            chunk_size=chunk_size,
        )
    mock_batch.assert_any_call(short_ids[0:chunk_size])
    if chunks > 1:
        mock_batch.assert_any_call(short_ids[chunk_size:])


def test_create_gdrive_folders_batch(mocker):
    """create_gdrive_folders should make the expected function calls"""
    mock_create_gdrive_folders = mocker.patch(
        "gdrive_sync.tasks.api.create_gdrive_folders"
    )
    websites = WebsiteFactory.create_batch(2)
    short_ids = sorted([website.short_id for website in websites])
    tasks.create_gdrive_folders_batch.delay(short_ids)
    for short_id in short_ids:
        mock_create_gdrive_folders.assert_any_call(short_id)


@pytest.mark.parametrize("has_error", [True, False])
def test_create_gdrive_folders_batch_errors(mocker, has_error):
    """create_gdrive_folders_batch should return a list of short_ids that errored, or True if no errors"""
    short_ids = sorted([website.short_id for website in WebsiteFactory.create_batch(2)])
    side_effects = [None, Exception("api error")] if has_error else [None, None]
    mocker.patch(
        "gdrive_sync.tasks.api.create_gdrive_folders", side_effect=side_effects
    )
    result = create_gdrive_folders_batch(sorted(short_ids))
    assert result == ([short_ids[1]] if has_error else True)


def test_import_website_files(
    mocker, mocked_celery, mock_gdrive_files
):  # pylint:disable=unused-argument
    """import_website_files should run process_file_result for each drive file and trigger tasks"""
    mocker.patch("gdrive_sync.tasks.api.is_gdrive_enabled", return_value=True)
    website = WebsiteFactory.create()
    drive_files = DriveFileFactory.create_batch(2, website=website)
    mock_process_file_result = mocker.patch(
        "gdrive_sync.tasks.api.process_file_result", side_effect=drive_files
    )
    mock_process_gdrive_file = mocker.patch("gdrive_sync.tasks.process_drive_file.s")
    mock_sync_content = mocker.patch("gdrive_sync.tasks.sync_website_content.si")
    mock_update_status = mocker.patch("gdrive_sync.tasks.update_website_status.si")
    with pytest.raises(mocked_celery.replace_exception_class):
        import_website_files.delay(website.name)
    assert mock_process_file_result.call_count == 2
    for drive_file in drive_files:
        mock_process_gdrive_file.assert_any_call(drive_file.file_id)
    mock_sync_content.assert_called_once_with(website.name)
    website.refresh_from_db()
    mock_update_status.assert_called_once_with(website.pk, website.synced_on)


def test_import_website_files_missing_folder(mocker):
    """import_website_files should run process_file_result for each drive file and trigger tasks"""
    mocker.patch("gdrive_sync.tasks.api.is_gdrive_enabled", return_value=True)
    website = WebsiteFactory.create()
    mock_log = mocker.patch("gdrive_sync.tasks.log.error")
    mocker.patch(
        "gdrive_sync.tasks.api.query_files",
        side_effect=[
            [],
            [],
        ],
    )
    import_website_files.delay(website.name)
    for folder in [DRIVE_FOLDER_VIDEOS_FINAL, DRIVE_FOLDER_FILES_FINAL]:
        mock_log.assert_any_call(
            "%s for %s", f"Could not find drive subfolder {folder}", website.short_id
        )
    website.refresh_from_db()
    assert website.sync_status == WebsiteSyncStatus.FAILED
    assert sorted(website.sync_errors) == sorted(
        [
            f"Could not find drive subfolder {DRIVE_FOLDER_VIDEOS_FINAL}",
            f"Could not find drive subfolder {DRIVE_FOLDER_FILES_FINAL}",
        ]
    )


def test_import_website_files_query_error(mocker):
    """import_website_files should run process_file_result for each drive file and trigger tasks"""
    mocker.patch("gdrive_sync.tasks.api.is_gdrive_enabled", return_value=True)
    mock_log = mocker.patch("gdrive_sync.tasks.log.exception")
    mocker.patch(
        "gdrive_sync.tasks.api.query_files",
        side_effect=Exception("Error querying google drive"),
    )
    website = WebsiteFactory.create()
    import_website_files.delay(website.name)
    sync_errors = []
    for folder in [DRIVE_FOLDER_VIDEOS_FINAL, DRIVE_FOLDER_FILES_FINAL]:
        sync_error = (
            f"An error occurred when querying the {folder} google drive subfolder"
        )
        sync_errors.append(sync_error)
        mock_log.assert_any_call("%s for %s", sync_error, website.short_id)
    website.refresh_from_db()
    assert website.sync_status == WebsiteSyncStatus.FAILED
    assert sorted(website.sync_errors) == sorted(sync_errors)


def test_import_website_files_processing_error(
    mocker, mock_gdrive_files
):  # pylint:disable=unused-argument
    """import_website_files should log exceptions raised by process_file_result and update website status"""
    mocker.patch("gdrive_sync.tasks.api.is_gdrive_enabled", return_value=True)
    mock_log = mocker.patch("gdrive_sync.tasks.log.exception")
    mocker.patch(
        "gdrive_sync.tasks.api.process_file_result",
        side_effect=Exception("Error processing the file"),
    )
    website = WebsiteFactory.create()
    import_website_files.delay(website.name)
    sync_errors = []
    for gdfile in LIST_FILE_RESPONSES[0]["files"]:
        sync_errors.append(f"Error processing gdrive file {gdfile.get('name')}")
        mock_log.assert_any_call(
            "Error processing gdrive file %s for %s",
            gdfile.get("name"),
            website.short_id,
        )
    website.refresh_from_db()
    assert website.sync_status == WebsiteSyncStatus.FAILED
    assert sorted(website.sync_errors) == sorted(sync_errors)


def test_import_website_files_delete_missing(mocker, mocked_celery):
    """Missing files should be deleted on sync"""
    mocker.patch("gdrive_sync.tasks.api.is_gdrive_enabled", return_value=True)
    website = WebsiteFactory.create()
    drive_files = DriveFileFactory.create_batch(2, website=website)
    mock_delete_drive_file = mocker.patch("gdrive_sync.tasks.delete_drive_file.si")
    with pytest.raises(mocked_celery.replace_exception_class):
        import_website_files.delay(website.name)
    assert mock_delete_drive_file.call_count == 2
    for drive_file in drive_files:
        mock_delete_drive_file.assert_any_call(drive_file.file_id)


def test_update_website_status(mocker):
    """Calling the update_website_status task should call api.update_sync_status with args"""
    website = WebsiteFactory.create()
    now = now_in_utc()
    mock_update_sync_status = mocker.patch("gdrive_sync.tasks.api.update_sync_status")
    update_website_status.delay(website.pk, now)
    mock_update_sync_status.assert_called_once_with(
        website, now.strftime("%Y-%m-%dT%H:%M:%S.%fZ")
    )


@pytest.mark.parametrize("has_error", [True, False])
@pytest.mark.parametrize("is_video", [True, False])
def test_process_drive_file(mocker, is_video, has_error):
    """The necessary steps should be run to process a google drive file"""
    drive_file = DriveFileFactory.create(
        drive_path=(
            DRIVE_FOLDER_VIDEOS_FINAL if is_video else DRIVE_FOLDER_FILES_FINAL
        ),
        mime_type="video/mp4",
    )
    mock_stream_s3 = mocker.patch(
        "gdrive_sync.tasks.api.stream_to_s3",
        side_effect=[(Exception("No bucket") if has_error else None)],
    )
    mock_transcode = mocker.patch("gdrive_sync.tasks.api.transcode_gdrive_video")
    mock_create_resource = mocker.patch(
        "gdrive_sync.tasks.api.create_gdrive_resource_content"
    )
    mock_log = mocker.patch("gdrive_sync.tasks.log.exception")
    process_drive_file.delay(drive_file.file_id)
    assert mock_stream_s3.call_count == 1
    assert mock_transcode.call_count == (1 if is_video and not has_error else 0)
    assert mock_create_resource.call_count == (0 if has_error else 1)
    assert mock_log.call_count == (1 if has_error else 0)


def test_delete_drive_file(mocker):
    """Task delete_drive_file should delegate the delete action to api.delete_drive_file."""
    drive_file = DriveFileFactory.create()
    mock_delete_drive_file = mocker.patch("gdrive_sync.api.delete_drive_file")
    delete_drive_file.delay(drive_file.file_id)
    mock_delete_drive_file.assert_called_once_with(drive_file)<|MERGE_RESOLUTION|>--- conflicted
+++ resolved
@@ -13,11 +13,7 @@
 from gdrive_sync.factories import DriveFileFactory
 from gdrive_sync.tasks import (
     create_gdrive_folders_batch,
-<<<<<<< HEAD
     delete_drive_file,
-    import_recent_files,
-=======
->>>>>>> 291072b1
     import_website_files,
     process_drive_file,
     update_website_status,

import React from "react"
import { default as useInterval } from "@use-it/interval"
import { screen, waitFor, within, act } from "@testing-library/react"
import userEvent from "@testing-library/user-event"

import RepeatableContentListing from "./RepeatableContentListing"
import { GoogleDriveSyncStatuses } from "../constants"
import WebsiteContext from "../context/Website"

import { twoBooleanTestMatrix } from "../test_util"
import {
  siteApiContentListingUrl,
  siteApiDetailUrl,
  siteApiContentSyncGDriveUrl,
  siteContentNewUrl,
  siteContentDetailUrl,
  siteApiContentDetailUrl,
} from "../lib/urls"
import { IntegrationTestHelper } from "../testing_utils"
import {
  makeRepeatableConfigItem,
  makeWebsiteContentListItem,
  makeWebsiteDetail,
} from "../util/factories/websites"

import {
  RepeatableConfigItem,
  Website,
  WebsiteContentListItem,
} from "../types/websites"
import { singular } from "pluralize"

const spyUseInterval = jest.mocked(useInterval)

function mocko() {
  return <div>mock</div>
}

jest.mock("./widgets/MarkdownEditor", () => ({
  __esModule: true,
  default: mocko,
}))
jest.mock("@use-it/interval", () => ({
  __esModule: true,
  default: jest.fn(),
}))

<<<<<<< HEAD
jest.mock("posthog-js", () => ({
  isFeatureEnabled: jest.fn().mockReturnValue(true),
=======
//mock the PostHog React hooks for feature flags
jest.mock("posthog-js/react", () => ({
  useFeatureFlagEnabled: jest.fn().mockReturnValue(true),
>>>>>>> af2d28ab
}))

describe("RepeatableContentListing", () => {
  let helper: IntegrationTestHelper,
    website: Website,
    configItem: RepeatableConfigItem,
    contentListingItems: WebsiteContentListItem[]

  beforeEach(() => {
    SETTINGS.deletableContentTypes = []
    SETTINGS.gdrive_enabled = false

    helper = new IntegrationTestHelper()
    website = makeWebsiteDetail()
    configItem = makeRepeatableConfigItem("resource")
    contentListingItems = [
      makeWebsiteContentListItem(),
      makeWebsiteContentListItem(),
    ]
  })

  afterEach(() => {
    spyUseInterval.mockClear()
    jest.useRealTimers()
  })

  const renderListing = async (
    props: { configItem?: RepeatableConfigItem } = {},
    initialSearch = "",
  ) => {
    const item = props.configItem ?? configItem
    const apiResponse = {
      results: contentListingItems,
      count: contentListingItems.length,
      next: null,
      previous: null,
    }

    helper.mockGetRequest(
      siteApiContentListingUrl
        .param({ name: website.name })
        .query({ offset: 0, type: item.name })
        .toString(),
      apiResponse,
    )

    helper.mockGetRequest(
      siteApiContentListingUrl
        .param({ name: website.name })
        .query({ search: "search", offset: 0, type: item.name })
        .toString(),
      apiResponse,
    )

    if (initialSearch) {
      helper = new IntegrationTestHelper(`/?q=${initialSearch}`)
      helper.mockGetRequest(
        siteApiContentListingUrl
          .param({ name: website.name })
          .query({ search: initialSearch, offset: 0, type: item.name })
          .toString(),
        apiResponse,
      )
    }

    const [result, { history }] = helper.render(
      <WebsiteContext.Provider value={website}>
        <RepeatableContentListing configItem={item} />
      </WebsiteContext.Provider>,
    )

    await waitFor(() => {
      expect(screen.getByRole("heading", { level: 2 })).toBeInTheDocument()
    })

    return { result, history }
  }

  test.each(twoBooleanTestMatrix)(
    "showing gdrive links when gdriveis=%p and isResource=%p",
    async (isGdriveEnabled, isResource) => {
      SETTINGS.gdrive_enabled = isGdriveEnabled
      website.gdrive_url = isGdriveEnabled
        ? "https://drive.google.com/test"
        : null
      const item = makeRepeatableConfigItem(isResource ? "resource" : "page")

      await renderListing({ configItem: item })

      const driveLink = document.querySelector("a.view")
      const syncButton = screen.queryByRole("button", { name: /sync/i })
      const addLink = screen.getByRole("link", { name: /add/i })

      expect(!!driveLink).toBe(isGdriveEnabled && isResource)
      expect(!!syncButton).toBe(isGdriveEnabled && isResource)
      expect(addLink).toBeInTheDocument()
    },
  )

  it("Clicking the gdrive sync button should trigger a sync request", async () => {
    const user = userEvent.setup()
    SETTINGS.gdrive_enabled = true
    website.gdrive_url = "https://drive.google.com/test"

    helper.mockPostRequest(
      siteApiContentSyncGDriveUrl.param({ name: website.name }).toString(),
      {},
      200,
    )
    helper.mockGetRequest(
      siteApiDetailUrl
        .param({ name: website.name })
        .query({ only_status: true })
        .toString(),
      { sync_status: "Complete" },
    )

    await renderListing()

    const syncButton = screen.getByRole("button", { name: /sync/i })
    await user.click(syncButton)

    await waitFor(() => {
      expect(helper.handleRequest).toHaveBeenCalledWith(
        siteApiContentSyncGDriveUrl.param({ name: website.name }).toString(),
        "POST",
        expect.anything(),
      )
    })
  })

  test("should filter based on query param", async () => {
    const searchTerm = "search"
    helper = new IntegrationTestHelper(`/?q=${searchTerm}`)

    helper.mockGetRequest(
      siteApiContentListingUrl
        .param({ name: website.name })
        .query({ search: searchTerm, offset: 0, type: configItem.name })
        .toString(),
      {
        results: contentListingItems,
        count: contentListingItems.length,
        next: null,
        previous: null,
      },
    )

    helper.render(
      <WebsiteContext.Provider value={website}>
        <RepeatableContentListing configItem={configItem} />
      </WebsiteContext.Provider>,
    )

    await waitFor(() => {
      expect(screen.getByRole("heading", { level: 2 })).toBeInTheDocument()
    })

    for (const item of contentListingItems) {
      expect(screen.getByText(item.title as string)).toBeInTheDocument()
    }
  })

  test("should let the user filter via text input", async () => {
    jest.useFakeTimers()
    const user = userEvent.setup({ advanceTimers: jest.advanceTimersByTime })

    helper.mockGetRequest(
      siteApiContentListingUrl
        .param({ name: website.name })
        .query({ search: "my-search-string", offset: 0, type: configItem.name })
        .toString(),
      {
        results: contentListingItems,
        count: contentListingItems.length,
        next: null,
        previous: null,
      },
    )

    const { history } = await renderListing()

    const filterInput = screen.getByPlaceholderText(/search/i)
    await user.type(filterInput, "my-search-string")

    act(() => {
      jest.runAllTimers()
    })

    await waitFor(() => {
      expect(history.location.search).toBe("?q=my-search-string")
    })
  })

  test("should show each content item with edit links", async () => {
    await renderListing()

    for (const item of contentListingItems) {
      const link = screen.getByRole("link", {
        name: new RegExp(item.title as string),
      })
      expect(link).toHaveAttribute(
        "href",
        siteContentDetailUrl
          .param({
            name: website.name,
            contentType: configItem.name,
            uuid: item.text_id,
          })
          .toString(),
      )
    }
  })

  test.each([true, false])(
    "should render a link to open the content editor with right label (isSingular=%p)",
    async (isSingular) => {
      let expectedLabel
      if (!isSingular) {
        configItem.label_singular = undefined
        expectedLabel = singular(configItem.label)
      } else {
        configItem.label_singular = expectedLabel = singular(
          configItem.label_singular as string,
        )
      }
      await renderListing()

      expect(screen.getByRole("heading", { level: 2 })).toHaveTextContent(
        configItem.label,
      )
      const link = screen.getByRole("link", { name: /add/i })
      if (configItem.name === "resource") {
        expect(link).toHaveTextContent("Add Video Resource")
      } else {
        expect(link).toHaveTextContent(`Add ${expectedLabel}`)
      }
      expect(link).toHaveAttribute(
        "href",
        siteContentNewUrl
          .param({
            name: website.name,
            contentType: configItem.name,
          })
          .toString(),
      )
    },
  )

  test.each([true, false])(
    "shows the sync status indicator when gdrive enabled=%p",
    async (gdriveEnabled) => {
      SETTINGS.gdrive_enabled = gdriveEnabled
      website.gdrive_url = gdriveEnabled
        ? "https://drive.google.com/test"
        : null
      website.sync_status = gdriveEnabled
        ? GoogleDriveSyncStatuses.SYNC_STATUS_COMPLETE
        : null

      await renderListing()

      const syncStatus = document.querySelector(".sync-status")
      expect(!!syncStatus).toBe(gdriveEnabled)
    },
  )

  it('should display "Add Video Resource" link if configItem is "resource"', async () => {
    configItem = makeRepeatableConfigItem("resource")
    await renderListing()

    const addLink = screen.getByRole("link", { name: /add/i })
    expect(addLink).toHaveTextContent("Add Video Resource")
    expect(addLink).toHaveAttribute(
      "href",
      siteContentNewUrl
        .param({
          name: website.name,
          contentType: configItem.name,
        })
        .toString(),
    )
  })

  test("should have a route for the EditorDrawer component", async () => {
    await renderListing()

    const expectedPaths = [
      siteContentDetailUrl.param({ name: website.name }).pathname,
      siteContentNewUrl.param({ name: website.name }).pathname,
    ]

    expect(expectedPaths[0]).toContain(website.name)
    expect(expectedPaths[1]).toContain(website.name)
  })

  const deletableTestCases = [
    { name: "external resource", configName: "external-resource" },
    { name: "instructor", configName: "instructor" },
    { name: "page", configName: "page" },
  ]
  deletableTestCases.forEach(({ name, configName }) => {
    it(`should delete ${name}`, async () => {
      const user = userEvent.setup()
      SETTINGS.deletableContentTypes = [configName]
      const item = makeRepeatableConfigItem(configName)
      const contentItem = {
        ...makeWebsiteContentListItem(),
        is_deletable: true,
        is_deletable_by_resourcetype: true,
      }
      contentListingItems = [contentItem]

      helper.mockGetRequest(
        siteApiDetailUrl
          .param({ name: website.name })
          .query({ only_status: true })
          .toString(),
        { sync_status: "Complete" },
      )
      helper.mockDeleteRequest(
        siteApiContentDetailUrl
          .param({
            name: website.name,
            textId: contentItem.text_id,
          })
          .toString(),
        {},
      )
      helper.mockGetRequest(
        siteApiContentListingUrl
          .param({ name: website.name })
          .query({ offset: 0, type: item.name })
          .toString(),
        { results: [], count: 0, next: null, previous: null },
      )

      const { result } = await renderListing({ configItem: item })

      const menuButton = screen.getByRole("button", { name: /more_vert/i })
      await user.click(menuButton)

      const deleteButton = await screen.findByRole("button", {
        name: /delete/i,
      })
      await user.click(deleteButton)

      const dialog = await screen.findByRole("dialog")
      expect(dialog).toHaveTextContent(contentItem.title as string)

      const confirmButton = within(dialog)
        .getAllByRole("button")
        .find((btn) => btn.textContent?.toLowerCase().includes("delete"))
      expect(confirmButton).toBeInTheDocument()
      await user.click(confirmButton!)

      await waitFor(() => {
        expect(helper.handleRequest).toHaveBeenCalledWith(
          siteApiContentDetailUrl
            .param({
              name: website.name,
              textId: contentItem.text_id,
            })
            .toString(),
          "DELETE",
          expect.anything(),
        )
      })

      await waitFor(() => {
        expect(screen.queryByRole("dialog")).not.toBeInTheDocument()
      })

      result.unmount()
    })
  })

  it("should not show Delete for referenced content items", async () => {
    const user = userEvent.setup()
    SETTINGS.deletableContentTypes = ["external-resource"]
    const item = makeRepeatableConfigItem("external-resource")
    const contentItem = {
      ...makeWebsiteContentListItem(),
      is_deletable: false,
      is_deletable_by_resourcetype: true,
    }
    contentListingItems = [contentItem]

    const { result } = await renderListing({ configItem: item })

    const menuButton = screen.getByRole("button", { name: /more_vert/i })
    await user.click(menuButton)

    const deleteButton = await screen.findByRole("button", { name: /delete/i })
    await user.click(deleteButton)

    const dialog = await screen.findByRole("dialog")
    const footerButtons = within(dialog).getAllByRole("button")
    const deleteConfirmButton = footerButtons.find(
      (btn) => btn.textContent?.toLowerCase() === "delete",
    )
    expect(deleteConfirmButton).toBeUndefined()

    const cancelButton = footerButtons.find((btn) =>
      btn.textContent?.toLowerCase().includes("cancel"),
    )
    if (cancelButton) {
      await user.click(cancelButton)
    }

    await waitFor(() => {
      expect(screen.queryByRole("dialog")).not.toBeInTheDocument()
    })

    result.unmount()
  })

  describe("pagination", () => {
    const setupPaginationTest = async (count: number, initialOffset = 0) => {
      const pageItems = [
        makeWebsiteContentListItem(),
        makeWebsiteContentListItem(),
      ]

      const searchParams = initialOffset > 0 ? `?offset=${initialOffset}` : ""
      helper = new IntegrationTestHelper(
        `/sites/${website.name}/type/resource/${searchParams}`,
      )

      helper.mockGetRequest(
        siteApiContentListingUrl
          .param({ name: website.name })
          .query({ offset: initialOffset, type: configItem.name })
          .toString(),
        {
          count,
          results: pageItems,
          next: initialOffset + 10 < count ? "next-url" : null,
          previous: initialOffset > 0 ? "prev-url" : null,
        },
      )

      const [result, { history }] = helper.render(
        <WebsiteContext.Provider value={website}>
          <RepeatableContentListing configItem={configItem} />
        </WebsiteContext.Provider>,
      )

      await waitFor(() => {
        expect(screen.getByRole("heading", { level: 2 })).toBeInTheDocument()
      })

      return { result, history }
    }

    it('shows only a "Next" button when on first page with more results', async () => {
      await setupPaginationTest(25, 0)

      const pagination = document.querySelector(".pagination")
      expect(pagination).toBeInTheDocument()

      const prevLink = pagination?.querySelector("a.previous")
      const nextLink = pagination?.querySelector("a.next")

      expect(prevLink).not.toBeInTheDocument()
      expect(nextLink).toBeInTheDocument()
    })

    it('shows only a "Previous" button when on last page', async () => {
      await setupPaginationTest(25, 20)

      const pagination = document.querySelector(".pagination")
      expect(pagination).toBeInTheDocument()

      const prevLink = pagination?.querySelector("a.previous")
      const nextLink = pagination?.querySelector("a.next")

      expect(prevLink).toBeInTheDocument()
      expect(nextLink).not.toBeInTheDocument()
    })

    it('shows both "Previous" and "Next" buttons when in the middle', async () => {
      await setupPaginationTest(25, 10)

      const pagination = document.querySelector(".pagination")
      expect(pagination).toBeInTheDocument()

      const prevLink = pagination?.querySelector("a.previous")
      const nextLink = pagination?.querySelector("a.next")

      expect(prevLink).toBeInTheDocument()
      expect(nextLink).toBeInTheDocument()
    })

    it('shows neither "Previous" nor "Next" when all results fit on one page', async () => {
      await setupPaginationTest(5, 0)

      const pagination = document.querySelector(".pagination")
      expect(pagination).toBeInTheDocument()

      const prevLink = pagination?.querySelector("a.previous")
      const nextLink = pagination?.querySelector("a.next")

      expect(prevLink).not.toBeInTheDocument()
      expect(nextLink).not.toBeInTheDocument()
    })
  })

  describe.each([
    {
      status: GoogleDriveSyncStatuses.SYNC_STATUS_PENDING,
      shouldUpdate: true,
    },
    {
      status: GoogleDriveSyncStatuses.SYNC_STATUS_PROCESSING,
      shouldUpdate: true,
    },
    {
      status: GoogleDriveSyncStatuses.SYNC_STATUS_FAILED,
      shouldUpdate: false,
    },
  ])("sync status polling", ({ status, shouldUpdate }) => {
    beforeEach(() => {
      website = {
        ...website,
        sync_status: status,
        synced_on: "2021-01-01",
      }
    })

    it(`${
      shouldUpdate ? "polls" : "doesn't poll"
    } the website sync status when sync_status=${status}`, async () => {
      SETTINGS.gdrive_enabled = true
      website.gdrive_url = null

      helper.mockGetRequest(
        siteApiDetailUrl
          .param({ name: website.name })
          .query({ only_status: true })
          .toString(),
        { sync_status: "Complete" },
      )

      await renderListing()

      expect(spyUseInterval).toHaveBeenCalled()

      if (shouldUpdate) {
        await act(async () => {
          await spyUseInterval.mock.calls[0][0]?.()
        })
        await waitFor(() => {
          expect(helper.handleRequest).toHaveBeenCalledWith(
            siteApiDetailUrl
              .param({ name: website.name })
              .query({ only_status: true })
              .toString(),
            "GET",
            expect.anything(),
          )
        })
      }
    })
  })
})<|MERGE_RESOLUTION|>--- conflicted
+++ resolved
@@ -45,14 +45,8 @@
   default: jest.fn(),
 }))
 
-<<<<<<< HEAD
-jest.mock("posthog-js", () => ({
-  isFeatureEnabled: jest.fn().mockReturnValue(true),
-=======
-//mock the PostHog React hooks for feature flags
 jest.mock("posthog-js/react", () => ({
   useFeatureFlagEnabled: jest.fn().mockReturnValue(true),
->>>>>>> af2d28ab
 }))
 
 describe("RepeatableContentListing", () => {
